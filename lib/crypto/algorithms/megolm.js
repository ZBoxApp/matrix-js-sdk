/*
Copyright 2015, 2016 OpenMarket Ltd

Licensed under the Apache License, Version 2.0 (the "License");
you may not use this file except in compliance with the License.
You may obtain a copy of the License at

    http://www.apache.org/licenses/LICENSE-2.0

Unless required by applicable law or agreed to in writing, software
distributed under the License is distributed on an "AS IS" BASIS,
WITHOUT WARRANTIES OR CONDITIONS OF ANY KIND, either express or implied.
See the License for the specific language governing permissions and
limitations under the License.
*/
"use strict";

/**
 * Defines m.olm encryption/decryption
 *
 * @module crypto/algorithms/megolm
 */

var q = require("q");

var utils = require("../../utils");
var olmlib = require("../olmlib");
var base = require("./base");

/**
 * Megolm encryption implementation
 *
 * @constructor
 * @extends {module:crypto/algorithms/base.EncryptionAlgorithm}
 *
 * @param {object} params parameters, as per
 *     {@link module:crypto/algorithms/base.EncryptionAlgorithm}
 */
function MegolmEncryption(params) {
    base.EncryptionAlgorithm.call(this, params);
    this._prepPromise = null;
    this._outboundSessionId = null;
    this._discardNewSession = false;

    // devices which have joined since we last sent a message.
    // userId -> {deviceId -> true}, or
    // userId -> true
    this._devicesPendingKeyShare = {};
    this._sharePromise = null;
}
utils.inherits(MegolmEncryption, base.EncryptionAlgorithm);

/**
 * @private
 *
 * @param {module:models/room} room
 *
 * @return {module:client.Promise} Promise which resolves to the megolm
 *   sessionId when setup is complete.
 */
MegolmEncryption.prototype._ensureOutboundSession = function(room) {
    var self = this;

    if (this._prepPromise) {
        // prep already in progress
        return this._prepPromise;
    }

    var sessionId = this._outboundSessionId;

    // need to make a brand new session?
    if (!sessionId) {
        this._prepPromise = this._prepareNewSession(room).
            finally(function() {
                self._prepPromise = null;
            });
        return this._prepPromise;
    }

    if (this._sharePromise) {
        // key share already in progress
        return this._sharePromise;
    }

    // prep already done, but check for new devices
    var shareMap = this._devicesPendingKeyShare;
    this._devicesPendingKeyShare = {};

    // check each user is (still) a member of the room
    for (var userId in shareMap) {
        if (!shareMap.hasOwnProperty(userId)) {
            continue;
        }

        // XXX what about rooms where invitees can see the content?
        var member = room.getMember(userId);
        if (member.membership !== "join") {
            delete shareMap[userId];
        }
    }

    this._sharePromise = this._shareKeyWithDevices(
        sessionId, shareMap
    ).finally(function() {
        self._sharePromise = null;
    }).then(function() {
        return sessionId;
    });

    return this._sharePromise;
};

/**
 * @private
 *
 * @param {module:models/room} room
 *
 * @return {module:client.Promise} Promise which resolves to the megolm
 *   sessionId when setup is complete.
 */
MegolmEncryption.prototype._prepareNewSession = function(room) {
    var session_id = this._olmDevice.createOutboundGroupSession();
    var key = this._olmDevice.getOutboundGroupSessionKey(session_id);

    this._olmDevice.addInboundGroupSession(
        this._roomId, this._olmDevice.deviceCurve25519Key, session_id,
        key.key
    );

    // we're going to share the key with all current members of the room,
    // so we can reset this.
    this._devicesPendingKeyShare = {};

    var roomMembers = utils.map(room.getJoinedMembers(), function(u) {
        return u.userId;
    });

    var shareMap = {};
    for (var i = 0; i < roomMembers.length; i++) {
        var userId = roomMembers[i];
        shareMap[userId] = true;
    }

    var self = this;

    // TODO: we need to give the user a chance to block any devices or users
    // before we send them the keys; it's too late to download them here.
    return this._crypto.downloadKeys(
        roomMembers, false
    ).then(function(res) {
        return self._shareKeyWithDevices(session_id, shareMap);
    }).then(function() {
        if (self._discardNewSession) {
            // we've had cause to reset the session_id since starting this process.
            // we'll use the current session for any currently pending events, but
            // don't save it as the current _outboundSessionId, so that new events
            // will use a new session.
            console.log("Session generation complete, but discarding");
        } else {
            self._outboundSessionId = session_id;
        }
        return session_id;
    }).finally(function() {
        self._discardNewSession = false;
    });
};

/**
 * @private
 *
 * @param {string} session_id
 * @param {Object<string, Object<string, boolean>|boolean>} shareMap
 *
 * @return {module:client.Promise} Promise which resolves once the key sharing
 *     message has been sent.
 */
MegolmEncryption.prototype._shareKeyWithDevices = function(session_id, shareMap) {
    var self = this;

    var key = this._olmDevice.getOutboundGroupSessionKey(session_id);
    var payload = {
        type: "m.room_key",
        content: {
            algorithm: olmlib.MEGOLM_ALGORITHM,
            room_id: this._roomId,
            session_id: session_id,
            session_key: key.key,
            chain_index: key.chain_index,
        }
    };

    return self._crypto.ensureOlmSessionsForUsers(
        utils.keys(shareMap)
    ).then(function(devicemap) {
        var contentMap = {};
        var haveTargets = false;

        for (var userId in devicemap) {
            if (!devicemap.hasOwnProperty(userId)) {
                continue;
            }

            var devicesToShareWith = shareMap[userId];
            var deviceInfos = devicemap[userId];

            for (var deviceId in deviceInfos) {
                if (!deviceInfos.hasOwnProperty(deviceId)) {
                    continue;
                }

                if (devicesToShareWith === true) {
                    // all devices
                } else if (!devicesToShareWith[deviceId]) {
                    // not a new device
                    continue;
                }

                console.log(
                    "sharing keys with device " + userId + ":" + deviceId
                );

                var deviceInfo = deviceInfos[deviceId].device;

                if (!contentMap[userId]) {
                    contentMap[userId] = {};
                }

                contentMap[userId][deviceId] =
                    olmlib.encryptMessageForDevices(
                        self._deviceId,
                        self._olmDevice,
                        [deviceInfo.getIdentityKey()],
                        payload
                    );
                haveTargets = true;
            }
        }

        if (!haveTargets) {
            return q();
        }

        // TODO: retries
        return self._baseApis.sendToDevice("m.room.encrypted", contentMap);
    });
};

/**
 * @inheritdoc
 *
 * @param {module:models/room} room
 * @param {string} eventType
 * @param {object} plaintext event content
 *
 * @return {module:client.Promise} Promise which resolves to the new event body
 */
MegolmEncryption.prototype.encryptMessage = function(room, eventType, content) {
    var self = this;
    return this._ensureOutboundSession(room).then(function(session_id) {
        var payloadJson = {
            room_id: self._roomId,
            type: eventType,
            content: content
        };

        var ciphertext = self._olmDevice.encryptGroupMessage(
            session_id, JSON.stringify(payloadJson)
        );

        var encryptedContent = {
            algorithm: olmlib.MEGOLM_ALGORITHM,
            sender_key: self._olmDevice.deviceCurve25519Key,
            ciphertext: ciphertext,
            session_id: session_id,
             // Include our device ID so that recipients can send us a
             // m.new_device message if they don't have our session key.
            device_id: self._deviceId,
        };

        return encryptedContent;
    });
};

/**
 * @inheritdoc
 *
 * @param {module:models/event.MatrixEvent} event  event causing the change
 * @param {module:models/room-member} member  user whose membership changed
 * @param {string=} oldMembership  previous membership
 */
MegolmEncryption.prototype.onRoomMembership = function(event, member, oldMembership) {
    var newMembership = member.membership;

    if (newMembership === 'join') {
        // new member in the room.
        this._devicesPendingKeyShare[member.userId] = true;
        return;
    }

    if (newMembership === 'invite' && oldMembership !== 'join') {
        // we don't (yet) share keys with invited members, so nothing to do yet
        return;
    }

    // otherwise we assume the user is leaving, and start a new outbound session.
    if (this._outboundSessionId) {
        console.log("Discarding outbound megolm session due to change in " +
                    "membership of " + member.userId + " (" + oldMembership +
                    "->" + newMembership + ")");
        this._outboundSessionId = null;
    }

    if (this._prepPromise) {
        console.log("Discarding as-yet-incomplete megolm session due to " +
                    "change in membership of " + member.userId + " (" +
                    oldMembership + "->" + newMembership + ")");
        this._discardNewSession = true;
    }
};

/**
 * @inheritdoc
 *
 * @param {string} userId    owner of the device
 * @param {string} deviceId  deviceId of the device
 */
MegolmEncryption.prototype.onNewDevice = function(userId, deviceId) {
    var d = this._devicesPendingKeyShare[userId];

    if (d === true) {
        // we already want to share keys with all devices for this user
        return;
    }

    if (!d) {
        this._devicesPendingKeyShare[userId] = d = {};
    }

    d[deviceId] = true;
};


/**
 * Megolm decryption implementation
 *
 * @constructor
 * @extends {module:crypto/algorithms/base.DecryptionAlgorithm}
 *
 * @param {object} params parameters, as per
 *     {@link module:crypto/algorithms/base.DecryptionAlgorithm}
 */
function MegolmDecryption(params) {
    base.DecryptionAlgorithm.call(this, params);
}
utils.inherits(MegolmDecryption, base.DecryptionAlgorithm);

/**
 * @inheritdoc
 *
 * @param {object} event raw event
 *
 * @return {object} object with 'result' key with decrypted payload (with
 *  properties 'type', 'content') and a 'sessionExists' key.
 *
 * @throws {module:crypto/algorithms/base.DecryptionError} if there is a
 *   problem decrypting the event
 */
MegolmDecryption.prototype.decryptEvent = function(event) {
    var content = event.content;

    console.log("decrypting " + event.event_id + " with sid " +
                content.session_id);

    if (!content.sender_key || !content.session_id ||
        !content.ciphertext
       ) {
        throw new base.DecryptionError("Missing fields in input");
    }

    try {
        var res = this._olmDevice.decryptGroupMessage(
            event.room_id, content.sender_key, content.session_id, content.ciphertext
        );
        if (res.sessionExists) {
            res.result = JSON.parse(res.result);
            return res;
        } else {
            return {sessionExists: false};
        }
    } catch (e) {
        throw new base.DecryptionError(e);
    }
};

/**
 * @inheritdoc
 *
 * @param {module:models/event.MatrixEvent} event key event
 */
MegolmDecryption.prototype.onRoomKeyEvent = function(event) {
    console.log("Adding key from ", event);
    var content = event.getContent();

    if (!content.room_id ||
        !content.session_id ||
        !content.session_key
       ) {
        console.error("key event is missing fields");
        return;
    }

    this._olmDevice.addInboundGroupSession(
        content.room_id, event.getSenderKey(), content.session_id,
<<<<<<< HEAD
        content.session_key
=======
        content.session_key, content.chain_index, event.getKeysClaimed()
>>>>>>> 1863af14
    );
};

base.registerAlgorithm(
    olmlib.MEGOLM_ALGORITHM, MegolmEncryption, MegolmDecryption
);<|MERGE_RESOLUTION|>--- conflicted
+++ resolved
@@ -411,11 +411,7 @@
 
     this._olmDevice.addInboundGroupSession(
         content.room_id, event.getSenderKey(), content.session_id,
-<<<<<<< HEAD
-        content.session_key
-=======
-        content.session_key, content.chain_index, event.getKeysClaimed()
->>>>>>> 1863af14
+        content.session_key, event.getKeysClaimed()
     );
 };
 
